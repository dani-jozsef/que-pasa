--- conflicted
+++ resolved
@@ -63,56 +63,6 @@
 fn main() {
     dotenv::dotenv().ok();
     env_logger::init();
-<<<<<<< HEAD
-=======
-    let matches = App::new("Tezos Contract Baby Indexer")
-        .version("0.0")
-        .author("john newby <john.newby@tzconnect.com>")
-        .about("Indexes a single contract")
-        .arg(
-            Arg::with_name("contract_id")
-                .short("c")
-                .long("contract_id")
-                .value_name("CONTRACT_ID")
-                .help("Sets the id of the contract to use")
-                .takes_value(true),
-        )
-        .arg(
-            Arg::with_name("levels")
-                .short("l")
-                .long("levels")
-                .value_name("LEVELS")
-                .help("Gives the set of levels to load")
-                .takes_value(true),
-        )
-        .arg(
-            Arg::with_name("init")
-                .short("i")
-                .long("init")
-                .value_name("INIT")
-                .help("If present, clear the DB out, load the levels, and set the in-between levels as already loaded")
-                .takes_value(false),
-        )
-        .arg(
-            Arg::with_name("ssl")
-                .short("S")
-                .long("ssl")
-                .help("Use SSL for postgres connection")
-                .takes_value(false)
-        )
-        .arg(
-            Arg::with_name("ca-cert")
-                .short("C")
-                .long("ca-cert")
-                .help("CA Cert for SSL postgres connection")
-                .takes_value(true))
-        .subcommand(
-            SubCommand::with_name("generate-sql")
-                .about("Generated table definitions")
-                .version("0.0"),
-        )
-        .get_matches();
->>>>>>> d8fe6c01
 
     let contract_id = &CONFIG.contract_id;
 
@@ -151,20 +101,10 @@
         return;
     }
 
-<<<<<<< HEAD
+    let mut connection = postgresql_generator::connect().unwrap();
+
     if CONFIG.init {
-=======
-    let ssl = matches.is_present("ssl");
-    let ca_cert = matches.value_of("ca-cert");
-
-    let mut connection = postgresql_generator::connect(ssl, ca_cert).unwrap();
-
-    let init = matches.is_present("init");
-    if init {
->>>>>>> d8fe6c01
-        println!(
-            "Initialising--all data in DB will be destroyed. Interrupt within 5 seconds to abort"
-        );
+        p!("Initialising--all data in DB will be destroyed. Interrupt within 5 seconds to abort");
         std::thread::sleep(std::time::Duration::from_millis(5000));
         postgresql_generator::delete_everything(&mut connection).unwrap();
     }
@@ -174,7 +114,6 @@
 
     let storage_declaration = storage_parser.get_storage_declaration(contract_id).unwrap();
 
-<<<<<<< HEAD
     let head = michelson::StorageParser::head().unwrap();
     let mut first = head._level;
 
@@ -185,32 +124,12 @@
             *level,
             &storage_declaration,
             &mut storage_parser,
+            &mut connection,
         )
         .unwrap();
         p!("{}", level_text(*level, &result));
         if *level < first {
             first = *level;
-=======
-    if let Some(levels) = matches.value_of("levels") {
-        let levels = range(&levels.to_string());
-        for level in &levels {
-            let result = crate::highlevel::load_and_store_level(
-                &node,
-                contract_id,
-                *level,
-                &storage_declaration,
-                &mut storage_parser,
-                &mut connection,
-            )
-            .unwrap();
-            p!("{}", level_text(*level, &result));
-        }
-
-        if init {
-            let first: u32 = *levels.iter().min().unwrap();
-            let head = michelson::StorageParser::head().unwrap();
-            postgresql_generator::fill_in_levels(&mut connection, first, head._level).unwrap();
->>>>>>> d8fe6c01
         }
     }
 
