--- conflicted
+++ resolved
@@ -79,8 +79,6 @@
         Ok((meta, block))
     }
 
-<<<<<<< HEAD
-=======
     fn file_exists(path: &str) -> Result<bool> {
         let metadata = fs::metadata(&path);
         match metadata {
@@ -97,8 +95,6 @@
         }
     }
 
-    /// Get all of the data for the contract.
->>>>>>> 6e5df9d2
     pub(crate) fn get_contract_storage_definition(
         &self,
         contract_id: &str,
