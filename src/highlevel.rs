--- conflicted
+++ resolved
@@ -116,43 +116,6 @@
 
 #[test]
 fn test_generate() {
-<<<<<<< HEAD
-    let contract_id_array = vec![
-        "KT1U7Adyu5A7JWvEVSKjJEkG2He2SU1nATfq",
-        "KT1LYbgNsG2GYMfChaVCXunjECqY59UJRWBf",
-        "KT1McJxUCT8qAybMfS6n5kjaESsi7cFbfck8",
-    ];
-    for contract_id in contract_id_array {
-        let json = json::parse(&load_test(&format!("test/{}.script", contract_id))).unwrap();
-        let storage_definition = &json["code"][1]["args"][0];
-        let ast = crate::storage::storage_from_json(storage_definition.clone()).unwrap();
-        println!("{:#?}", ast);
-        let mut big_map_tables_names = Vec::new();
-        let node = Node::build(Context::init(), ast, &mut big_map_tables_names);
-        println!("{:#?}", node);
-        let mut generator = crate::postgresql_generator::PostgresqlGenerator::new();
-        let mut builder = table_builder::TableBuilder::new();
-        builder.populate(&node).unwrap();
-        let mut sorted_tables: Vec<_> = builder.tables.iter().collect();
-        sorted_tables.sort_by_key(|a| a.0);
-        let mut tables: Vec<crate::table::Table> = vec![];
-        for (_name, table) in sorted_tables {
-            print!("{}", generator.create_table_definition(table).unwrap());
-            tables.push(table.clone());
-            println!();
-        }
-        println!("{}", serde_json::to_string(&tables).unwrap());
-
-        let file_path = format!("test/{}.tables.json", contract_id);
-        let p = Path::new(&file_path);
-        let file = File::open(p).unwrap();
-        let reader = BufReader::new(file);
-        let v: Vec<crate::table::Table> = serde_json::from_reader(reader).unwrap();
-        assert_eq!(v.len(), tables.len());
-        for i in 0..v.len() {
-            assert_eq!(v[i], tables[i]);
-        }
-=======
     use std::fs::File;
     use std::io::BufReader;
     use std::path::Path;
@@ -191,7 +154,6 @@
     //test doesn't verify view exist
     for i in 0..v.len() {
         assert_eq!(v[i], tables[i]);
->>>>>>> 95ef4959
     }
 }
 
