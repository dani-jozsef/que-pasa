use crate::err;
use crate::error::Res;
use json::JsonValue;

#[derive(Clone, Copy, Debug, Eq, PartialEq, Serialize, Deserialize)]
pub enum SimpleExpr {
    Address,
    Bool,
    Bytes,
    Int,
    KeyHash,
    Mutez,
    Nat,
    Stop,
    String,
    Timestamp,
    Unit,
}

#[derive(Clone, Debug, Serialize, Deserialize, Eq, PartialEq)]
pub enum ComplexExpr {
    BigMap(Box<Ele>, Box<Ele>),
    //    List(Vec<Ele>),
    Map(Box<Ele>, Box<Ele>),
    Pair(Box<Ele>, Box<Ele>),
    OrEnumeration(Box<Ele>, Box<Ele>),
    Option(Box<Ele>), // TODO: move this out into SimpleExpr??
}

#[derive(Clone, Debug, Eq, PartialEq, Serialize, Deserialize)]
pub enum Expr {
    SimpleExpr(SimpleExpr),
    ComplexExpr(ComplexExpr),
}

#[derive(Clone, Debug, Eq, PartialEq, Serialize, Deserialize)]
pub struct Ele {
    pub expr: Expr,
    pub name: Option<String>,
}

fn annotation(json: &json::JsonValue) -> Option<String> {
    if let JsonValue::Short(s) = &json["annots"][0] {
        Some(String::from(s.as_str())[1..].to_string())
    } else {
        None
    }
}

fn args(json: &JsonValue) -> Option<Vec<JsonValue>> {
    match &json["args"] {
        JsonValue::Array(a) => Some(a.clone()),
        _ => None,
    }
}

macro_rules! simple_expr {
    ($typ:expr, $name:expr) => {
        Ele {
            name: $name,
            expr: Expr::SimpleExpr($typ),
        }
    };
}

macro_rules! complex_expr {
    ($typ:expr, $name:expr, $args:expr) => {{
        let args = $args.unwrap();
        Ele {
            name: $name,
            expr: Expr::ComplexExpr($typ(
                Box::new(storage_from_json(args[0].clone())?),
                Box::new(storage_from_json(args[1].clone())?),
            )),
        }
    }};
}

/// An or can be a variant record, or a simple enumeration.
pub fn is_enumeration_or(json: &JsonValue) -> bool {
    let prim = match &json["prim"] {
        JsonValue::Short(s) => s.as_str(),
        JsonValue::String(s) => s.as_str(),
        _ => return false,
    };
    match prim {
        "or" => true,
        "unit" => false,
        _ => true,
    }
}

pub fn storage_from_json(json: JsonValue) -> Res<Ele> {
    let annot = annotation(&json);
    let args = args(&json);
    debug!("prim is {:?}", json["prim"]);
    if let JsonValue::Short(prim) = &json["prim"] {
        match prim.as_str() {
            "address" => Ok(simple_expr!(SimpleExpr::Address, annot)),
            "big_map" => Ok(complex_expr!(ComplexExpr::BigMap, annot, args)),
            "bool" => Ok(simple_expr!(SimpleExpr::Bool, annot)),
            "bytes" => Ok(simple_expr!(SimpleExpr::Bytes, annot)),
            "int" => Ok(simple_expr!(SimpleExpr::Int, annot)),
<<<<<<< HEAD
            "key_hash" | "key" => Ok(simple_expr!(SimpleExpr::KeyHash, annot)),
            /*
                        "list" => Ok(Ele {
                            name: annot,
                            expr: Expr::ComplexExpr(ComplexExpr::List(
                                args.unwrap()
                                    .iter()
                                    .map(|x| storage_from_json(x.clone()).unwrap())
                                    .collect::<Vec<Ele>>(),
                            )),
                        }),
            */
=======
            "key" => Ok(simple_expr!(SimpleExpr::KeyHash, annot)), // TODO: check this is correct
            "key_hash" => Ok(simple_expr!(SimpleExpr::KeyHash, annot)),
>>>>>>> ace9af71
            "map" => Ok(complex_expr!(ComplexExpr::Map, annot, args)),
            "mutez" => Ok(simple_expr!(SimpleExpr::Mutez, annot)),
            "nat" => Ok(simple_expr!(SimpleExpr::Nat, annot)),
            "option" => {
                let args = args.ok_or_else(|| err!("Args was none!"))?;
                Ok(Ele {
                    name: annot,
                    expr: Expr::ComplexExpr(ComplexExpr::Option(Box::new(storage_from_json(
                        args[0].clone(),
                    )?))),
                })
            }
            "or" => {
                if is_enumeration_or(&json) {
                    Ok(complex_expr!(ComplexExpr::OrEnumeration, annot, args))
                } else {
                    unimplemented!(
                        "Or used as variant record found, don't know how to deal with it {}",
                        json.to_string()
                    );
                }
            }
            "pair" => {
                if args.clone().ok_or_else(|| err!("NoneError"))?.len() != 2 {
                    return Err(err!(
                        "Pair with {} args",
                        args.ok_or_else(|| err!("NoneError"))?.len()
                    ));
                }
                Ok(complex_expr!(ComplexExpr::Pair, annot, args))
            }
            "string" => Ok(simple_expr!(SimpleExpr::String, annot)),
            "timestamp" => Ok(simple_expr!(SimpleExpr::Timestamp, annot)),
            "unit" => Ok(simple_expr!(SimpleExpr::Unit, annot)),
            "lambda" => Ok(simple_expr!(SimpleExpr::Stop, annot)),
            _ => Err(err!(
                "Unexpected storage json: {} {:#?}",
                prim.as_str(),
                json
            )),
        }
    } else {
        panic!("Wrong JS {}", json.to_string());
    }
}<|MERGE_RESOLUTION|>--- conflicted
+++ resolved
@@ -101,23 +101,8 @@
             "bool" => Ok(simple_expr!(SimpleExpr::Bool, annot)),
             "bytes" => Ok(simple_expr!(SimpleExpr::Bytes, annot)),
             "int" => Ok(simple_expr!(SimpleExpr::Int, annot)),
-<<<<<<< HEAD
-            "key_hash" | "key" => Ok(simple_expr!(SimpleExpr::KeyHash, annot)),
-            /*
-                        "list" => Ok(Ele {
-                            name: annot,
-                            expr: Expr::ComplexExpr(ComplexExpr::List(
-                                args.unwrap()
-                                    .iter()
-                                    .map(|x| storage_from_json(x.clone()).unwrap())
-                                    .collect::<Vec<Ele>>(),
-                            )),
-                        }),
-            */
-=======
             "key" => Ok(simple_expr!(SimpleExpr::KeyHash, annot)), // TODO: check this is correct
             "key_hash" => Ok(simple_expr!(SimpleExpr::KeyHash, annot)),
->>>>>>> ace9af71
             "map" => Ok(complex_expr!(ComplexExpr::Map, annot, args)),
             "mutez" => Ok(simple_expr!(SimpleExpr::Mutez, annot)),
             "nat" => Ok(simple_expr!(SimpleExpr::Nat, annot)),
